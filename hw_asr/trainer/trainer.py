import random
from random import shuffle

import PIL
import jiwer
import torch
import torch.nn.functional as F
from torch.nn.utils import clip_grad_norm_
from torchvision.transforms import ToTensor
from tqdm import tqdm

from hw_asr.base import BaseTrainer
from hw_asr.logger.utils import plot_spectrogram_to_buf
from hw_asr.metric.utils import calc_cer, calc_wer
from hw_asr.utils import inf_loop, MetricTracker


class Trainer(BaseTrainer):
    """
    Trainer class
    """

    def __init__(
            self,
            model,
            criterion,
            metrics,
            optimizer,
            config,
            device,
            data_loader,
            text_encoder,
            valid_data_loader=None,
            lr_scheduler=None,
            len_epoch=None,
            skip_oom=True,
    ):
        super().__init__(model, criterion, metrics, optimizer, config, device)
        self.skip_oom = skip_oom
        self.text_encoder = text_encoder
        self.config = config
        self.data_loader = data_loader
        if len_epoch is None:
            # epoch-based training
            self.len_epoch = len(self.data_loader)
        else:
            # iteration-based training
            self.data_loader = inf_loop(data_loader)
            self.len_epoch = len_epoch
        self.valid_data_loader = valid_data_loader
        self.do_validation = self.valid_data_loader is not None
        self.lr_scheduler = lr_scheduler
        self.log_step = 10

        self.train_metrics = MetricTracker(
            "loss", "grad norm", *[m.name for m in self.metrics], writer=self.writer
        )
        self.valid_metrics = MetricTracker(
            "loss", *[m.name for m in self.metrics], writer=self.writer
        )

    @staticmethod
    def move_batch_to_device(batch, device: torch.device):
        """
        Move all necessary tensors to the HPU
        """
        for tensor_for_gpu in ["spectrogram", "text_encoded"]:
            batch[tensor_for_gpu] = batch[tensor_for_gpu].to(device)
        return batch

    def _clip_grad_norm(self):
        if self.config["trainer"].get("grad_norm_clip", None) is not None:
            clip_grad_norm_(
                self.model.parameters(), self.config["trainer"]["grad_norm_clip"]
            )

<<<<<<< HEAD
    def _train_iteration(self, batch: dict, epoch: int, batch_num: int):
        batch = self.move_batch_to_device(batch, self.device)
        self.optimizer.zero_grad()

        batch["logits"] = self.model(**batch)
        batch["log_probs"] = F.log_softmax(batch["logits"], dim=-1)
        batch["log_probs_length"] = self.model.transform_input_lengths(
            batch["spectrogram_length"]
        )

        loss = self.criterion(**batch)
        loss.backward()

        self._clip_grad_norm()
        self.optimizer.step()

        if self.lr_scheduler is not None:
            self.lr_scheduler.step()

        self.writer.set_step((epoch - 1) * self.len_epoch + batch_num)
        self.train_metrics.update("loss", loss.item())
        for met in self.metrics:
            self.train_metrics.update(met.name, met(**batch))
        self.train_metrics.update("grad norm", self.get_grad_norm())

        if batch_num % self.log_step == 0:
            self.logger.debug(
                "Train Epoch: {} {} Loss: {:.6f}".format(
                    epoch, self._progress(batch_num), loss.item()
                )
            )
            self.writer.add_scalar(
                "learning rate", self.lr_scheduler.get_last_lr()[0]
            )
            self._log_predictions(part="train", **batch)
            self._log_spectrogram(batch["spectrogram"])
            self._log_scalars(self.train_metrics)

=======
>>>>>>> d0082215
    def _train_epoch(self, epoch):
        """
        Training logic for an epoch

        :param epoch: Integer, current training epoch.
        :return: A log that contains average loss and metric in this epoch.
        """
        self.model.train()
        self.train_metrics.reset()
        self.writer.add_scalar("epoch", epoch)
        for batch_idx, batch in enumerate(
                tqdm(self.data_loader, desc="train", total=self.len_epoch)
        ):
            try:
                batch = self.process_batch(
                    batch,
                    is_train=True,
                    metrics=self.train_metrics,
                )
            except RuntimeError as e:
                if "out of memory" in str(e) and self.skip_oom:
                    self.logger.warning("OOM on batch. Skipping batch.")
                    for p in self.model.parameters():
                        if p.grad is not None:
                            del p.grad  # free some memory
                    torch.cuda.empty_cache()
                    continue
                else:
                    raise e
            self.train_metrics.update("grad norm", self.get_grad_norm())
            if batch_idx % self.log_step == 0:
                self.writer.set_step((epoch - 1) * self.len_epoch + batch_idx)
                self.logger.debug(
                    "Train Epoch: {} {} Loss: {:.6f}".format(
                        epoch, self._progress(batch_idx), batch["loss"].item()
                    )
                )
                self.writer.add_scalar(
                    "learning rate", self.lr_scheduler.get_last_lr()[0]
                )
                self._log_predictions(part="train", **batch)
                self._log_spectrogram(batch["spectrogram"])
                self._log_scalars(self.train_metrics)
            if batch_idx >= self.len_epoch:
                break
        log = self.train_metrics.result()

        if self.do_validation:
            val_log = self._valid_epoch(epoch)
            log.update(**{"val_" + k: v for k, v in val_log.items()})

        return log

    def process_batch(self, batch, is_train: bool, metrics: MetricTracker):
        batch = self.move_batch_to_device(batch, self.device)
        if is_train:
            self.optimizer.zero_grad()
        outputs = self.model(**batch)
        if type(outputs) is dict:
            batch.update(outputs)
        else:
            batch["logits"] = outputs

        batch["log_probs"] = F.log_softmax(batch["logits"], dim=-1)
        batch["log_probs_length"] = self.model.transform_input_lengths(
            batch["spectrogram_length"]
        )
        batch["loss"] = self.criterion(**batch)
        if is_train:
            batch["loss"].backward()
            self._clip_grad_norm()
            self.optimizer.step()
            if self.lr_scheduler is not None:
                self.lr_scheduler.step()

        metrics.update("loss", batch["loss"].item())
        for met in self.metrics:
            metrics.update(met.name, met(**batch))
        return batch

    def _valid_epoch(self, epoch):
        """
        Validate after training an epoch

        :param epoch: Integer, current training epoch.
        :return: A log that contains information about validation
        """
        self.model.eval()
        self.valid_metrics.reset()
        with torch.no_grad():
            for batch_idx, batch in tqdm(
                    enumerate(self.valid_data_loader),
                    desc="validation",
                    total=len(self.valid_data_loader),
            ):
                batch = self.process_batch(
                    batch,
                    is_train=False,
                    metrics=self.valid_metrics,
                )
            self.writer.set_step(epoch * self.len_epoch, "valid")
            self._log_scalars(self.valid_metrics)
            self._log_predictions(part="val", **batch)
            self._log_spectrogram(batch["spectrogram"])

        # add histogram of model parameters to the tensorboard
        for name, p in self.model.named_parameters():
            self.writer.add_histogram(name, p, bins="auto")
        return self.valid_metrics.result()

    def _progress(self, batch_idx):
        base = "[{}/{} ({:.0f}%)]"
        if hasattr(self.data_loader, "n_samples"):
            current = batch_idx * self.data_loader.batch_size
            total = self.data_loader.n_samples
        else:
            current = batch_idx
            total = self.len_epoch
        return base.format(current, total, 100.0 * current / total)

    def _log_predictions(
            self,
            text,
            log_probs,
            log_probs_length,
            examples_to_log=5,
            *args,
            **kwargs,
    ):
        # TODO: implement logging of beam search results
        if self.writer is None:
            return
        predictions = log_probs.cpu().argmax(-1)
        pred_texts = [self.text_encoder.ctc_decode(p) for p in predictions]
        argmax_pred_texts = [
            self.text_encoder.decode(p)[: int(l)]
            for p, l in zip(predictions, log_probs_length)
        ]
        tuples = list(zip(pred_texts, text, argmax_pred_texts))
        shuffle(tuples)
        to_log_pred = []
        to_log_pred_raw = []
        for pred, target, raw_pred in tuples[:examples_to_log]:
            wer = calc_wer(target, pred) * 100
            cer = calc_cer(target, pred) * 100
            to_log_pred.append(
                f"true: '{target}' | pred: '{pred}' "
                f"| wer: {wer:.2f} | cer: {cer:.2f}"
            )
            to_log_pred_raw.append(f"true: '{target}' | pred: '{raw_pred}'\n")
        self.writer.add_text(f"predictions", "< < < < > > > >".join(to_log_pred))
        self.writer.add_text(
            f"predictions_raw", "< < < < > > > >".join(to_log_pred_raw)
        )

    def _log_spectrogram(self, spectrogram_batch):
        spectrogram = random.choice(spectrogram_batch)
        image = PIL.Image.open(plot_spectrogram_to_buf(spectrogram.cpu().log()))
        self.writer.add_image("spectrogram", ToTensor()(image))

    @torch.no_grad()
    def get_grad_norm(self, norm_type=2):
        parameters = self.model.parameters()
        if isinstance(parameters, torch.Tensor):
            parameters = [parameters]
        parameters = [p for p in parameters if p.grad is not None]
        total_norm = torch.norm(
            torch.stack(
                [torch.norm(p.grad.detach(), norm_type).cpu() for p in parameters]
            ),
            norm_type,
        )
        return total_norm.item()

    def _log_scalars(self, metric_tracker: MetricTracker):
        if self.writer is None:
            return
        for metric_name in metric_tracker.keys():
            self.writer.add_scalar(f"{metric_name}", metric_tracker.avg(metric_name))<|MERGE_RESOLUTION|>--- conflicted
+++ resolved
@@ -74,47 +74,6 @@
                 self.model.parameters(), self.config["trainer"]["grad_norm_clip"]
             )
 
-<<<<<<< HEAD
-    def _train_iteration(self, batch: dict, epoch: int, batch_num: int):
-        batch = self.move_batch_to_device(batch, self.device)
-        self.optimizer.zero_grad()
-
-        batch["logits"] = self.model(**batch)
-        batch["log_probs"] = F.log_softmax(batch["logits"], dim=-1)
-        batch["log_probs_length"] = self.model.transform_input_lengths(
-            batch["spectrogram_length"]
-        )
-
-        loss = self.criterion(**batch)
-        loss.backward()
-
-        self._clip_grad_norm()
-        self.optimizer.step()
-
-        if self.lr_scheduler is not None:
-            self.lr_scheduler.step()
-
-        self.writer.set_step((epoch - 1) * self.len_epoch + batch_num)
-        self.train_metrics.update("loss", loss.item())
-        for met in self.metrics:
-            self.train_metrics.update(met.name, met(**batch))
-        self.train_metrics.update("grad norm", self.get_grad_norm())
-
-        if batch_num % self.log_step == 0:
-            self.logger.debug(
-                "Train Epoch: {} {} Loss: {:.6f}".format(
-                    epoch, self._progress(batch_num), loss.item()
-                )
-            )
-            self.writer.add_scalar(
-                "learning rate", self.lr_scheduler.get_last_lr()[0]
-            )
-            self._log_predictions(part="train", **batch)
-            self._log_spectrogram(batch["spectrogram"])
-            self._log_scalars(self.train_metrics)
-
-=======
->>>>>>> d0082215
     def _train_epoch(self, epoch):
         """
         Training logic for an epoch
